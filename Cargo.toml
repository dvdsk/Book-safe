--- conflicted
+++ resolved
@@ -13,12 +13,8 @@
 [dependencies]
 clap = { version = "4", features = ["derive", "wrap_help"] }
 color-eyre = "0.6"
-<<<<<<< HEAD
 thiserror = "1"
-indextree = "4.5"
-=======
 indextree = "4.6"
->>>>>>> 6b6a48f1
 time = { version = "0.3", features = ["local-offset"] }
 time-tz = "1"
 printpdf = "0.5"
@@ -27,13 +23,9 @@
 simplelog = "0.12"
 itertools = "0.10"
 rust-fuzzy-search = "0.1"
-<<<<<<< HEAD
-regex = "1.7"
+regex = "1.8"
 serde = { version = "1", features = ["derive"] }
 serde_json = "1"
-=======
-regex = "1.8"
->>>>>>> 6b6a48f1
 
 [dev-dependencies]
 built = "0.6"
